--- conflicted
+++ resolved
@@ -5,11 +5,7 @@
 [project]
 name = "ats"
 version = "1.0.0"
-<<<<<<< HEAD
-description = "AudiobookTextSync: Core alignment algoritm and wrapper for syncing text to audio"
-=======
 description = "Syncs text to audio"
->>>>>>> ccb0cac2
 readme = "README.md"
 requires-python = ">=3.10"
 license = {file = "LICENSE"}
